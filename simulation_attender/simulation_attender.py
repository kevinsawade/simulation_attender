#!/usr/bin/env python

# Copyright (C) Kevin Sawade
# GNU Lesser General Public License v3.0
"""Simulation Attender

attends simulations on HPC clusters.

"""

################################################################################
# Imports
################################################################################


from __future__ import annotations

import os
import warnings
from datetime import datetime, date
from enum import Enum
from functools import total_ordering
from hashlib import md5
from io import StringIO
from pathlib import Path
from subprocess import PIPE, Popen, run
from time import sleep
from typing import Any, List, Optional, Sequence, Tuple, Union

import click
import jinja2
import magicdate
import numpy as np
import pandas as pd
from imohash import hashfile
from pandas import DataFrame
from rich_dataframe import prettify

warnings.simplefilter(action="ignore", category=pd.errors.PerformanceWarning)

################################################################################
# Gobals
################################################################################


__version__ = "0.0.1"


__all__ = ["cli", "get_db"]


JOB_TEMPLATE="""\
#!/bin/bash
#SBATCH --chdir={{ directory }}
#SBATCH --export=NONE
#SBATCH --mail-user={{ email }}
#SBATCH --mail-type=BEGIN,END

{{ module_loads }}

cd {{ directory }}

{{ command }}

"""


################################################################################
# Helper Classes
################################################################################


@total_ordering
class SimState(Enum):
    CRASHED = -2
    SETUP = -1
    TEMPLATED = 0
    ENQUEUED = 1
    RUNNING = 2
    FINISHED = 3

    def __str__(self):
        return self.name

    def __lt__(self, other):
        if self.__class__ is other.__class__:
            return self.value < other.value
        return NotImplemented


class LocalFile(type(Path())):
    """Representation of a file in running_rabbit.

    Generally, it is not advised to use this class, as it just is a helper class
    for the larger Simulation and Stage classes.

    Files need to be stored in the database to associate them with their
    respective simulations and check if they have changed by external programs
    like `gmx mdrun` or SLURM, MOAB job schedulers.

    This is a subclass of pathlib.Path and can be used accordingly. Some changes
    need to be considered:
        * A running_rabbit File can not be moved beyond its parent simulation
            directory. Use simulation.move for that operation.
        * Renaming a running_rabbit File with the `rename()` method doesn't take
            a full path specifier, but just the new filename. The `rename()`
            method also makes sure not to overwrite existing files but rather
            move them to a back-upped copy.
        * Files can be pushed and rebuilt from the database.

    """

    def __init__(
        self,
        *pathsegments,
        db_file: Optional[Path] = None,
        sim_hash: Optional[str] = None,
    ):
        self.instantiation_time = datetime.now()
        self.db_file = db_file
        self.sim_hash = sim_hash

        # some checks
        if not self.exists():
            import errno

            raise FileNotFoundError(
                errno.ENOENT,
                os.strerror(errno.ENOENT),
                (
                    f"`running_rabbit."
                    f"{self.__class__.__name__}` only handles existing files. The "
                    f"file {Path(*pathsegments)} does not exist."
                ),
            )

        if self.is_dir():
            import errno

            raise IsADirectoryError(
                errno.EISDIR,
                os.strerror(errno.EISDIR),
                (
                    f"`running_rabbit."
                    f"{self.__class__.__name__}` only handles files. The "
                    f"path {Path(*pathsegments)} is a directory."
                ),
            )

        # check database for duplicate
        if self.db_file is not None:
            if self.in_database:
                files, _ = get_db(self.db_file)
                if self.hash != files.loc[str(self)]["hash"]:
                    raise Exception(
                        f"File {self} has changed on disk since last "
                        f"checking on {self.df['last_checked_time']}. Use the "
                        f"parent simulation {self.df['sim_hash']} to update "
                        f"this file. Use `rr.Simulation.from_database("
                        f"{self.df['sim_hash']})` to reload this sim."
                    )
                else:
                    sim_hash = files.loc[str(self)]["sim_hash"]
                    if sim_hash != self.sim_hash:
                        raise Exception(f"This file was associated with a different sim: "
                                        f"{sim_hash[:7]}. Please use this sim to manipulate "
                                        f"this file")
                    self.sim_hash = sim_hash
        super().__init__()

    @classmethod
    def from_series(cls, series: pd.Series, db_file:Path):
        new_class = cls(series.name, db_file=db_file, sim_hash=series["sim_hash"])
        new_class.instantiation_time = series["time_added"]
        return new_class

    @property
    def hash(self):
        return hash_files(self)[0]

    @property
    def in_database(self):
        if self.db_file is None:
            raise Exception("Set the `db_file` attribute of this file to check.")
        files, _ = get_db(self.db_file)
        return str(self) in files.index

    def to_database(self):
        if self.sim_hash is None:
            raise Exception(
                "This file is not associated to a simulation and thus "
                "can't be pushed to the database."
            )
        files, sims = get_db(self.db_file)
        series = pd.Series(
            {
                "hash": self.hash,
                "time_added": self.instantiation_time,
                "time_last_checked": datetime.now(),
                "sim_hash": self.sim_hash
            }
        )
        series.name = str(self)
        series = series.to_frame().T
        files = pd.concat([files, series], axis="rows")
        store_dfs_to_hdf5(self.db_file, files, sims)

    def rename(self, target, backup=False):
        self_basedir = self.parent
        if os.path.isdir(target):
            if self_basedir != os.path.dirname(target):
                raise Exception(
                    "Running_rabbit.File can't be moved beyond the "
                    "directory boundaries."
                )
        else:
            target = self.parent / target

        if target.exists():
            if not backup:
                raise Exception(
                    f"File at {target} already exists. Set `backup` "
                    f"to True to rename the file and keep a backup "
                    f"of {target}."
                )
            new_target = target.parent / (target.name + ".bak")
            new_target = advance_file_counter(new_target)
            shutil.move(target, new_target)

        # move in the database
        if self.in_database:
            rename_file(self, target)

        # execute super
        newclass = super().rename(target=target)
        newclass.sim_hash = self.sim_hash
        return newclass

    def replace(self, target):
        raise NotImplementedError(
            "Disallow movement beyond the sim_dir and check for updates."
        )
        # super().replace(target=target)

    def unlink(self, **kwargs):
        raise Exception(
            f"Can't unlink with `running_rabbit."
            f"{self.__class__.__name__}. Use `simulation.delete` instead."
        )

    def rmdir(self):
        raise Exception(f"Can't rmdir with `running_rabbit.{self.__class__.__name__}`.")

    def touch(self, mode=438, exist_ok=True):
        raise Exception(
            f"Touch not permitted with `running_rabbit." f"{self.__class__.__name__}`."
        )

    def symlink_to(self, target, target_is_directory=False):
        raise Exception("symlink and wait for finished download to unlink.")


class Simulation:
    def __init__(
        self,
        tpr_file: Path,
        db_file: Path,
        state: str = "SETUP",
        instantiation_time: Optional[datetime] = None,
        job_ids: Optional[list[int]] = None,
    ) -> None:
        self.tpr_file = tpr_file
        self.state = SimState[state]
        if instantiation_time is None:
            self.instantiation_time = datetime.now()
        else:
            self.instantiation_time = instantiation_time
        if job_ids is None:
            self.job_ids = []
        else:
            self.job_ids = job_ids
        self.db_file = db_file

    @classmethod
    def from_hash(cls, hash: str, db_file: Path):
        _, sims = get_db(db_file)
        series = sims.loc[hash]
        return cls.from_series(series, db_file)

    @classmethod
    def from_series(cls, series: pd.Series, db_file: Path):
        return cls(
            Path(series["tpr_file"]),
            db_file,
            series["state"],
            series["time_added"],
            [int(i) for i in series["jobids"].split(", ")] if series["jobids"] != "" else None,
        )

    @property
    def directory(self) -> Path:
        return self.tpr_file.parent

    @property
    def in_database(self) -> bool:
        _, sims = get_db(self.db_file)
        return self.hash in sims.index

    def to_database(self) -> None:
        files, sims = get_db(self.db_file)
        series = pd.Series(
            {
                "tpr_file": str(self.tpr_file),
                "time_added": self.instantiation_time,
                "time_last_checked": datetime.now(),
                "state": str(self.state),
                "jobids": ", ".join(self.job_ids),
            }
        )
        series.name = self.hash
        series = series.to_frame().T
        sims = pd.concat([sims, series], axis="rows")
        store_dfs_to_hdf5(self.db_file, files, sims)

    @property
    def hash(self) -> str:
        return md5(str(self.tpr_file).encode()).hexdigest()

    @property
    def id(self) -> str:
        return self.hash[:7]

    @property
    def files(self) -> list[LocalFile]:
        files, _ = get_db(self.db_file)
        files_out = []
        for i, row in files[files["sim_hash"] == self.hash].iterrows():
            file = LocalFile.from_series(row, self.db_file)
            files_out.append(file)
        return files_out

    def __str__(self):
        return (
            f"Simulation using tpr_file: {self.tpr_file}, at state "
            f"{self.state}, with id {self.id}, "
            f"instantiated at "
            f"{self.instantiation_time.replace(microsecond=0).isoformat()}"
        )


################################################################################
# Helper Functions
################################################################################


def get_iso8601_datetime() -> str:
    return datetime.now().replace(microsecond=0).isoformat()


def hash_files(*files):
    return [hashfile(str(file), hexdigest=True) for file in files]


def store_dfs_to_hdf5(
    hdf5_file: Path,
    files: pd.DataFrame,
    sims: pd.DataFrame,
) -> None:
    store = pd.HDFStore(hdf5_file)
    store["sims"] = sims
    store["files"] = files
    store.close()


def load_dfs_from_hdf5(hdf5_file: Path) -> tuple[DataFrame, DataFrame]:
    files = pd.read_hdf(hdf5_file, "files")
    sims = pd.read_hdf(hdf5_file, "sims")
    return files, sims


def get_db(db_file: Path) -> tuple[DataFrame, DataFrame]:
    if not Path(db_file).is_file():
        files = pd.DataFrame(
            {
                "file": [],
                "hash": [],
                "time_added": [],
                "time_last_checked": [],
                "sim_hash": [],
            }
        )
        files = files.astype(
            {
                "file": str,
                "hash": str,
                "time_added": "datetime64[ns]",
                "time_last_checked": "datetime64[ns]",
                "sim_hash": str,
            }
        )
        files = files.set_index("file")
        sims = pd.DataFrame(
            {
                "tpr_file": [],
                "time_added": [],
                "time_last_checked": [],
                "state": [],
                "jobids": [],
            }
        )
        sims = sims.astype(
            {
                "tpr_file": str,
                "time_added": "datetime64[ns]",
                "time_last_checked": "datetime64[ns]",
                "state": str,
                "jobids": str,
            }
        )
<<<<<<< HEAD
        sims.index.name = "hash"
=======
>>>>>>> 39623720
        sims = sims.sort_values(by="time_added")
        store_dfs_to_hdf5(db_file, files, sims)
        return files, sims
    else:
        return load_dfs_from_hdf5(db_file)


################################################################################
# Main
################################################################################


@click.group()
@click.option(
    "-D",
    "--debug",
    is_flag=True,
    default=False,
    help="Enable debug mode",
)
@click.version_option(__version__, "-v", "--version")
@click.pass_context
def cli(
    ctx: click.Context,
    debug: bool,
) -> int:
    ctx.ensure_object(dict)
    ctx.obj["DEBUG"] = debug
    if debug:
        click.echo(f"Running in debug mode. Printing additional info.")
    return 1


################################################################################
# Commands
################################################################################


@click.argument(
    "identifier",
    required=False,
    nargs=-1,
    type=click.UNPROCESSED,
)
@click.option(
    "-n",
    required=False,
    default="10",
)
@click.option(
    "-db",
    "--database-file",
    "db_file",
    default="sims.h5",
    type=str,
    help="The database file to read or create",
)
@cli.command(name="files", help="List files in the database.")
@click.pass_context
def list_files(
        ctx: click.Context,
        identifier: Optional[list[str]] = None,
        n: str = "10",
        db_file: Path = Path("sims.h5"),
) -> pd.DataFrame:
    if not identifier:
        identifier = ("today", )
    db_file = Path(db_file)
    files, _ = get_db(db_file)
    identifier = " ".join(identifier)
    if identifier == "tail":
        files = files.tail(int(n))
    elif identifier == "head":
        files = files.head(int(n))
    elif identifier in files.index.str[:7]:
        pass
    else:
        try:
            identifier = magicdate.magicdate(identifier)
            if isinstance(identifier, date):
                identifier = datetime.combine(identifier, datetime.min.time())
            files = files[files["time_added"] > identifier]
        except:
            click.echo(
                f"simulation_attender.py list can take IDENTIFIER arguments like: "
                f"'tail -n 20', or 'today', or '1 week ago'. The argument "
                f"you provided '{identifier}' could not be understood."
            )
            return pd.DataFrame({})
    prettify(files)


@click.argument(
    "identifier",
    required=False,
    nargs=-1,
    type=click.UNPROCESSED,
)
@click.option(
    "-n",
    required=False,
    default="10",
)
@click.option(
    "-db",
    "--database-file",
    "db_file",
    default="sims.h5",
    type=str,
    help="The database file to read or create",
)
@cli.command(
    name="list",
    help="List simulations in the database.",
    context_settings=dict(
            ignore_unknown_options=True,
            allow_extra_args=True,
    )
)
@click.pass_context
def list_sims(
    ctx: click.Context,
    identifier: Optional[list[str]] = None,
    n: str = "10",
    db_file: Path = Path("sims.h5"),
) -> pd.DataFrame:
    if not identifier:
        identifier = ("today", )
    if identifier[0] == "slice":
        n = "".join(identifier[1:])
        identifier = ("slice", )
    return _list_sims(ctx, identifier, n, db_file, print_df=True)


def _list_sims(
    ctx: click.Context,
    identifier: tuple[str],
    n: str = "10",
    db_file: Path = Path("sims.h5"),
    print_df: bool = True,
) -> pd.DataFrame:
    db_file = Path(db_file)
    _, sims = get_db(db_file)
    identifier = " ".join(identifier)
    if identifier == "tail":
        sims = sims.tail(int(n))
        sims.index = sims.index.str[:7]
        sims.index.name = "id"
    elif identifier == "head":
        sims = sims.head(int(n))
        sims.index = sims.index.str[:7]
        sims.index.name = "id"
    elif identifier == "slice":
        ind = slice(*map(lambda x: int(x.strip()) if x.strip() else None, n.split(':')))
        sims = sims.iloc[ind]
        sims.index = sims.index.str[:7]
        sims.index.name = "id"
    elif identifier in sims.index.str[:7] or identifier in sims.index.str[:7]:
        sims.index = sims.index.str[:7]
    else:
        try:
            identifier = magicdate.magicdate(identifier)
            if isinstance(identifier, date):
                identifier = datetime.combine(identifier, datetime.min.time())
            sims = sims[sims["time_added"] > identifier]
        except:
            click.echo(
                f"simulation_attender.py list can take IDENTIFIER arguments like: "
                f"'tail -n 20', or 'today', or '1 week ago'. The argument "
                f"you provided '{identifier}' could not be understood."
            )
            return pd.DataFrame({})
    if print_df:
        prettify(sims)
    return sims


@click.argument(
    "identifier",
    required=True,
    nargs=-1,
    type=click.UNPROCESSED,
)
@click.option(
    "-n",
    required=False,
    default="10",
)
@click.option(
    "-db",
    "--database-file",
    "db_file",
    default="sims.h5",
    type=str,
    help="The database file to read or create",
)
@click.option(
    "-t",
    "--template-file",
    "template_file",
    default="",
    type=str,
    help="The template file to fill with values.",
)
@cli.command(
    help="Add job.sh files to sims using a template.",
    context_settings=dict(
        ignore_unknown_options=True,
        allow_extra_args=True,
    ),
)
@click.pass_context
def template(
    ctx: click.Context,
    identifier: Optional[tuple[str]] = None,
    n: str = "10",
    db_file: Path = Path("sims.h5"),
    template_file: str = "",
) -> int:
    # filter list arg
    extra_args = {
        k: v for k, v in zip(identifier[:-1], identifier[1:]) if k.startswith("--")
    }
    dropping_args = {
        k: v
        for k, v in zip(identifier[:-1], identifier[1:])
        if k.startswith("-") and not k.startswith("--")
    }
    if dropping_args:
        click.echo(
            f"Dropping these args, because templating args need two hypens (e.g. '--cmd'):\n"
            f"{dropping_args}"
        )
    args_to_delete = (
        list(extra_args.keys())
        + list(extra_args.values())
        + list(dropping_args.keys())
        + list(dropping_args.values())
    )
    identifier = tuple(filter(lambda x: x not in args_to_delete, identifier))
    extra_args = {k.lstrip("-"): v for k, v in extra_args.items()}
    identifier = ("today",) if not identifier else identifier

    # get sims to template
    sims_to_template = _list_sims(ctx, identifier, n, db_file, print_df=False)
    if sims_to_template.size == 0:
        click.echo(
            f"simulation_attender.py template can take IDENTIFIER arguments like: "
            f"'tail -n 20', or 'today', or '1 week ago'. The argument "
            f"you provided '{identifier}' does not return any sims."
        )
        return 1

    # prepare the template
    if not template_file:
        template = jinja2.Template(JOB_TEMPLATE, undefined=jinja2.StrictUndefined)
    else:
        template = jinja2.Template(Path(template_file).read_text(), undefined=jinja2.StrictUndefined)

    for i, row in sims_to_template.iterrows():
        sim = Simulation.from_series(row, db_file)
        if sim.state >= SimState.TEMPLATED:
            continue

        #  prepare the template dict
        template_dict = {'directory': sim.directory.resolve()} | extra_args
        if "email" not in template_dict:
            template_dict["email"] = "no-one@example.com"
        for key, val in template_dict.items():
            if "{{ stem }}" in str(val):
                template_dict[key] = val.replace("{{ stem }}", sim.tpr_file.stem)
        rendered_text = template.render(template_dict)
        job_file = Path(sim.directory) / "job.sh"
        job_file.write_text(rendered_text)
        job_file = LocalFile(job_file, db_file=db_file, sim_hash=sim.hash)
        job_file.to_database()
        sim.state = SimState["TEMPLATED"]
        sim.to_database()

    return 0


@click.argument(
    "start-dir",
    required=True,
)
@click.option(
    "-db",
    "--database-file",
    "db_file",
    default="sims.h5",
    type=str,
    help="The database file to read or create",
)
@click.option(
    "-p",
    "--pattern",
    "pattern",
    default="",
    type=str,
    help="A pattern to match agains the files found",
)
@cli.command(help="Collect .tpr files from a starting_directory.")
@click.pass_context
def collect(
    ctx: click.Context,
    start_dir: str,
    pattern: str,
    db_file: str,
) -> int:
    db_file = Path(db_file)
    start_dir = Path(start_dir).resolve()
    click.echo(f"Collecting simulations in {start_dir}")
    tpr_files = [LocalFile(f) for f in start_dir.rglob(f"**/{pattern}*tpr")]
    click.echo(f"Found {len(tpr_files)} tpr files in {start_dir}")
    if ctx.obj['DEBUG']:
        click.echo("Here are the tpr files:")
        for tpr_file in tpr_files:
            click.echo(str(tpr_file))
    # track collected sims
    collected_sims = 0

    # iterate over tpr files and create simulation objects
    for tpr_file in tpr_files:
        sim = Simulation(tpr_file, db_file)
        if not sim.in_database:
            sim.to_database()
            tpr_file.sim_hash = sim.hash
            tpr_file.db_file = db_file
            tpr_file.to_database()
            collected_sims += 1

    if collected_sims > 0:
        click.echo(f"Collected {collected_sims} new tpr files.")
    else:
        click.echo(f"There were no tpr files in the directory {start_dir}.")
    return 0


@cli.command(help="Checks currently running sims and prints info about them.")
@click.pass_context
def check(
        ctx: click.Context,
) -> int:
    raise NotImplementedError


################################################################################
# Execution
################################################################################


if __name__ == "__main__":
    raise SystemExit(cli())<|MERGE_RESOLUTION|>--- conflicted
+++ resolved
@@ -417,10 +417,7 @@
                 "jobids": str,
             }
         )
-<<<<<<< HEAD
         sims.index.name = "hash"
-=======
->>>>>>> 39623720
         sims = sims.sort_values(by="time_added")
         store_dfs_to_hdf5(db_file, files, sims)
         return files, sims
